"""
Helpers for embarrassingly parallel code.
"""
# Author: Gael Varoquaux < gael dot varoquaux at normalesup dot org >
# Copyright: 2010, Gael Varoquaux
# License: BSD 3 clause

import os
import sys
import warnings
from math import sqrt
import functools
import time
import threading
import itertools
try:
    import cPickle as pickle
except:
    import pickle

# Obtain possible configuration from the environment, assuming 1 (on)
# by default, upon 0 set to None. Should instructively fail if some non
# 0/1 value is set.
multiprocessing = int(os.environ.get('JOBLIB_MULTIPROCESSING', 1)) or None
if multiprocessing:
    try:
        import multiprocessing
    except ImportError:
        multiprocessing = None

from .format_stack import format_exc, format_outer_frames
from .logger import Logger, short_format_time
from .my_exceptions import TransportableException, _mk_exception


###############################################################################
# CPU that works also when multiprocessing is not installed (python2.5)
def cpu_count():
    """ Return the number of CPUs.
    """
    if multiprocessing is None:
        return 1
    return multiprocessing.cpu_count()


###############################################################################
# For verbosity

def _verbosity_filter(index, verbose):
    """ Returns False for indices increasingly appart, the distance
        depending on the value of verbose.

        We use a lag increasing as the square of index
    """
    if not verbose:
        return True
    elif verbose > 10:
        return False
    if index == 0:
        return False
<<<<<<< HEAD
    verbose = .5*(11 - verbose)**2
    scale = sqrt(index/verbose)
    next_scale = sqrt((index + 1)/verbose)
=======
    verbose = .5 * (11 - verbose) ** 2
    scale = sqrt(index / verbose)
    next_scale = sqrt((index + 1) / verbose)
>>>>>>> 95946d02
    return (int(next_scale) == int(scale))


###############################################################################
class WorkerInterrupt(Exception):
    """ An exception that is not KeyboardInterrupt to allow subprocesses
        to be interrupted.
    """
    pass


###############################################################################
class SafeFunction(object):
    """ Wraps a function to make it exception with full traceback in
        their representation.
        Useful for parallel computing with multiprocessing, for which
        exceptions cannot be captured.
    """
    def __init__(self, func):
        self.func = func

    def __call__(self, *args, **kwargs):
        try:
            return self.func(*args, **kwargs)
        except KeyboardInterrupt:
            # We capture the KeyboardInterrupt and reraise it as
            # something different, as multiprocessing does not
            # interrupt processing for a KeyboardInterrupt
            raise WorkerInterrupt()
        except:
            e_type, e_value, e_tb = sys.exc_info()
            text = format_exc(e_type, e_value, e_tb, context=10,
                             tb_offset=1)
            raise TransportableException(text, e_type)


###############################################################################
def delayed(function):
    """ Decorator used to capture the arguments of a function.
    """
    # Try to pickle the input function, to catch the problems early when
    # using with multiprocessing
    pickle.dumps(function)

    def delayed_function(*args, **kwargs):
        return function, args, kwargs
    try:
        delayed_function = functools.wraps(function)(delayed_function)
    except AttributeError:
        " functools.wraps fails on some callable objects "
    return delayed_function


###############################################################################
class ImmediateApply(object):
    """ A non-delayed apply function.
    """
    def __init__(self, func, args, kwargs):
        # Don't delay the application, to avoid keeping the input
        # arguments in memory
        self.results = func(*args, **kwargs)

    def get(self):
        return self.results


###############################################################################
class CallBack(object):
    """ Callback used by parallel: it is used for progress reporting, and
        to add data to be processed
    """
    def __init__(self, index, parallel):
        self.parallel = parallel
        self.index = index

    def __call__(self, out):
        self.parallel.print_progress(self.index)
        if self.parallel._iterable:
            self.parallel.dispatch_next()


###############################################################################
class Parallel(Logger):
    ''' Helper class for readable parallel mapping.

        Parameters
        -----------
        n_jobs: int
            The number of jobs to use for the computation. If -1 all CPUs
            are used. If 1 is given, no parallel computing code is used
            at all, which is useful for debuging. For n_jobs below -1,
            (n_cpus + 1 - n_jobs) are used. Thus for n_jobs = -2, all
            CPUs but one are used.
        verbose: int, optional
            The verbosity level: if non zero, progress messages are
            printed. Above 50, the output is sent to stdout.
            The frequency of the messages increases with the verbosity level.
            If it more than 10, all iterations are reported.
        pre_dispatch: {'all', integer, or expression, as in '3*n_jobs'}
            The amount of jobs to be pre-dispatched. Default is 'all',
            but it may be memory consuming, for instance if each job
            involves a lot of a data.

        Notes
        -----

        This object uses the multiprocessing module to compute in
        parallel the application of a function to many different
        arguments. The main functionality it brings in addition to
        using the raw multiprocessing API are (see examples for details):

            * More readable code, in particular since it avoids
              constructing list of arguments.

            * Easier debuging:
                - informative tracebacks even when the error happens on
                  the client side
                - using 'n_jobs=1' enables to turn off parallel computing
                  for debuging without changing the codepath
                - early capture of pickling errors

            * An optional progress meter.

            * Interruption of multiprocesses jobs with 'Ctrl-C'

        Examples
        --------

        A simple example:

        >>> from math import sqrt
        >>> from sklearn.externals.joblib import Parallel, delayed
        >>> Parallel(n_jobs=1)(delayed(sqrt)(i**2) for i in range(10))
        [0.0, 1.0, 2.0, 3.0, 4.0, 5.0, 6.0, 7.0, 8.0, 9.0]

        Reshaping the output when the function has several return
        values:

        >>> from math import modf
        >>> from sklearn.externals.joblib import Parallel, delayed
        >>> r = Parallel(n_jobs=1)(delayed(modf)(i/2.) for i in range(10))
        >>> res, i = zip(*r)
        >>> res
        (0.0, 0.5, 0.0, 0.5, 0.0, 0.5, 0.0, 0.5, 0.0, 0.5)
        >>> i
        (0.0, 0.0, 1.0, 1.0, 2.0, 2.0, 3.0, 3.0, 4.0, 4.0)

        The progress meter: the higher the value of `verbose`, the more
        messages::

            >>> from time import sleep
            >>> from sklearn.externals.joblib import Parallel, delayed
            >>> r = Parallel(n_jobs=2, verbose=5)(delayed(sleep)(.1) for _ in range(10)) #doctest: +SKIP
            [Parallel(n_jobs=2)]: Done   1 out of  10 | elapsed:    0.1s remaining:    0.9s
            [Parallel(n_jobs=2)]: Done   3 out of  10 | elapsed:    0.2s remaining:    0.5s
            [Parallel(n_jobs=2)]: Done   6 out of  10 | elapsed:    0.3s remaining:    0.2s
            [Parallel(n_jobs=2)]: Done   9 out of  10 | elapsed:    0.5s remaining:    0.1s
            [Parallel(n_jobs=2)]: Done  10 out of  10 | elapsed:    0.5s finished

        Traceback example, note how the line of the error is indicated
        as well as the values of the parameter passed to the function that
        triggered the exception, even though the traceback happens in the
        child process::

         >>> from string import atoi
         >>> from sklearn.externals.joblib import Parallel, delayed
         >>> Parallel(n_jobs=2)(delayed(atoi)(n) for n in ('1', '300', 30)) #doctest: +SKIP
         #...
         ---------------------------------------------------------------------------
         Sub-process traceback:
         ---------------------------------------------------------------------------
         TypeError                                          Fri Jul  2 20:32:05 2010
         PID: 4151                                     Python 2.6.5: /usr/bin/python
         ...........................................................................
         /usr/lib/python2.6/string.pyc in atoi(s=30, base=10)
             398     is chosen from the leading characters of s, 0 for octal, 0x or
             399     0X for hexadecimal.  If base is 16, a preceding 0x or 0X is
             400     accepted.
             401
             402     """
         --> 403     return _int(s, base)
             404
             405
             406 # Convert string to long integer
             407 def atol(s, base=10):

         TypeError: int() can't convert non-string with explicit base
         ___________________________________________________________________________

        Using pre_dispatch in a producer/consumer situation, where the
        data is generated on the fly. Note how the producer is first
        called a 3 times before the parallel loop is initiated, and then
        called to generate new data on the fly. In this case the total
        number of iterations cannot be reported in the progress messages::

         >>> from math import sqrt
         >>> from sklearn.externals.joblib import Parallel, delayed

         >>> def producer():
         ...     for i in range(6):
         ...         print 'Produced %s' % i
         ...         yield i

         >>> out = Parallel(n_jobs=2, verbose=100, pre_dispatch='1.5*n_jobs')(
         ...                         delayed(sqrt)(i) for i in producer()) #doctest: +SKIP
         Produced 0
         Produced 1
         Produced 2
         [Parallel(n_jobs=2)]: Done   1 jobs       | elapsed:    0.0s
         Produced 3
         [Parallel(n_jobs=2)]: Done   2 jobs       | elapsed:    0.0s
         Produced 4
         [Parallel(n_jobs=2)]: Done   3 jobs       | elapsed:    0.0s
         Produced 5
         [Parallel(n_jobs=2)]: Done   4 jobs       | elapsed:    0.0s
         [Parallel(n_jobs=2)]: Done   5 out of   6 | elapsed:    0.0s remaining:    0.0s
         [Parallel(n_jobs=2)]: Done   6 out of   6 | elapsed:    0.0s finished
    '''
    def __init__(self, n_jobs=None, verbose=0, pre_dispatch='all'):
        self.verbose = verbose
        self.n_jobs = n_jobs
        self.pre_dispatch = pre_dispatch
        self._pool = None
        # Not starting the pool in the __init__ is a design decision, to be
        # able to close it ASAP, and not burden the user with closing it.
        self._output = None
        self._jobs = list()

    def dispatch(self, func, args, kwargs):
        """ Queue the function for computing, with or without multiprocessing
        """
        if self._pool is None:
            job = ImmediateApply(func, args, kwargs)
            index = len(self._jobs)
            if not _verbosity_filter(index, self.verbose):
                self._print('Done %3i jobs       | elapsed: %s',
                        (index + 1,
                            short_format_time(time.time() - self._start_time)
                        ))
            self._jobs.append(job)
            self.n_dispatched += 1
        else:
            self._lock.acquire()
            # If job.get() catches an exception, it closes the queue:
            try:
                job = self._pool.apply_async(SafeFunction(func), args,
                            kwargs, callback=CallBack(self.n_dispatched, self))
                self._jobs.append(job)
                self.n_dispatched += 1
            except AssertionError:
                print '[Parallel] Pool seems closed'
            finally:
                self._lock.release()

    def dispatch_next(self):
        """ Dispatch more data for parallel processing
        """
        self._dispatch_amount += 1
        while self._dispatch_amount:
            try:
                # XXX: possible race condition shuffling the order of
                # dispatchs in the next two lines.
                func, args, kwargs = self._iterable.next()
                self.dispatch(func, args, kwargs)
                self._dispatch_amount -= 1
            except ValueError:
                """ Race condition in accessing a generator, we skip,
                    the dispatch will be done later.
                """
            except StopIteration:
                self._iterable = None
                return

    def _print(self, msg, msg_args):
        """ Display the message on stout or stderr depending on verbosity
        """
        # XXX: Not using the logger framework: need to
        # learn to use logger better.
        if not self.verbose:
            return
        if self.verbose < 50:
            writer = sys.stderr.write
        else:
            writer = sys.stdout.write
        msg = msg % msg_args
        writer('[%s]: %s\n' % (self, msg))

    def print_progress(self, index):
        """Display the process of the parallel execution only a fraction
           of time, controled by self.verbose.
        """
        if not self.verbose:
            return
        elapsed_time = time.time() - self._start_time

        # This is heuristic code to print only 'verbose' times a messages
        # The challenge is that we may not know the queue length
        if self._iterable:
            if _verbosity_filter(index, self.verbose):
                return
            self._print('Done %3i jobs       | elapsed: %s',
                        (index + 1,
                         short_format_time(elapsed_time),
                        ))
        else:
            # We are finished dispatching
            queue_length = self.n_dispatched
            # We always display the first loop
            if not index == 0:
                # Display depending on the number of remaining items
                # A message as soon as we finish dispatching, cursor is 0
                cursor = (queue_length - index + 1
                          - self._pre_dispatch_amount)
                frequency = (queue_length // self.verbose) + 1
                is_last_item = (index + 1 == queue_length)
                if (is_last_item or cursor % frequency):
                    return
            remaining_time = (elapsed_time / (index + 1) *
                        (self.n_dispatched - index - 1.))
            self._print('Done %3i out of %3i | elapsed: %s remaining: %s',
                        (index + 1,
                         queue_length,
                         short_format_time(elapsed_time),
                         short_format_time(remaining_time),
                        ))

    def retrieve(self):
        self._output = list()
        while self._jobs:
            # We need to be careful: the job queue can be filling up as
            # we empty it
            if hasattr(self, '_lock'):
                self._lock.acquire()
            job = self._jobs.pop(0)
            if hasattr(self, '_lock'):
                self._lock.release()
            try:
                self._output.append(job.get())
            except tuple(self.exceptions), exception:
                if isinstance(exception,
                        (KeyboardInterrupt, WorkerInterrupt)):
                    # We have captured a user interruption, clean up
                    # everything
                    if hasattr(self, '_pool'):
                        self._pool.close()
                        self._pool.terminate()
                    raise exception
                elif isinstance(exception, TransportableException):
                    # Capture exception to add information on the local stack
                    # in addition to the distant stack
                    this_report = format_outer_frames(context=10,
                                                      stack_start=1)
                    report = """Multiprocessing exception:
%s
---------------------------------------------------------------------------
Sub-process traceback:
---------------------------------------------------------------------------
%s""" % (
                            this_report,
                            exception.message,
                        )
                    # Convert this to a JoblibException
                    exception_type = _mk_exception(exception.etype)[0]
                    raise exception_type(report)
                raise exception

    def __call__(self, iterable):
        if self._jobs:
            raise ValueError('This Parallel instance is already running')
        n_jobs = self.n_jobs
        if n_jobs < 0 and multiprocessing is not None:
            n_jobs = max(multiprocessing.cpu_count() + 1 + n_jobs, 1)

        # The list of exceptions that we will capture
        self.exceptions = [TransportableException]
        if n_jobs is None or multiprocessing is None or n_jobs == 1:
            n_jobs = 1
            self._pool = None
        else:
            if multiprocessing.current_process()._daemonic:
                # Daemonic processes cannot have children
                n_jobs = 1
                self._pool = None
                warnings.warn(
                    'Parallel loops cannot be nested, setting n_jobs=1',
                    stacklevel=2)
            else:
                self._pool = multiprocessing.Pool(n_jobs)
                self._lock = threading.Lock()
                # We are using multiprocessing, we also want to capture
                # KeyboardInterrupts
                self.exceptions.extend([KeyboardInterrupt, WorkerInterrupt])

        if self.pre_dispatch == 'all' or n_jobs == 1:
            self._iterable = None
            self._pre_dispatch_amount = 0
        else:
            self._iterable = iterable
            self._dispatch_amount = 0
            pre_dispatch = self.pre_dispatch
            if hasattr(pre_dispatch, 'endswith'):
                pre_dispatch = eval(pre_dispatch)
            self._pre_dispatch_amount = pre_dispatch = int(pre_dispatch)
            iterable = itertools.islice(iterable, pre_dispatch)

        self._start_time = time.time()
        self.n_dispatched = 0
        try:
            for function, args, kwargs in iterable:
                self.dispatch(function, args, kwargs)

            self.retrieve()
            # Make sure that we get a last message telling us we are done
            elapsed_time = time.time() - self._start_time
            self._print('Done %3i out of %3i | elapsed: %s finished',
                        (len(self._output),
                         len(self._output),
                            short_format_time(elapsed_time)
                        ))

        finally:
            if n_jobs > 1:
                self._pool.close()
                self._pool.join()
            self._jobs = list()
        output = self._output
        self._output = None
        return output

    def __repr__(self):
        return '%s(n_jobs=%s)' % (self.__class__.__name__, self.n_jobs)<|MERGE_RESOLUTION|>--- conflicted
+++ resolved
@@ -58,15 +58,9 @@
         return False
     if index == 0:
         return False
-<<<<<<< HEAD
-    verbose = .5*(11 - verbose)**2
-    scale = sqrt(index/verbose)
-    next_scale = sqrt((index + 1)/verbose)
-=======
     verbose = .5 * (11 - verbose) ** 2
     scale = sqrt(index / verbose)
     next_scale = sqrt((index + 1) / verbose)
->>>>>>> 95946d02
     return (int(next_scale) == int(scale))
 
 
